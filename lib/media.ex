defmodule EvercamMedia do
  use Application

  # See http://elixir-lang.org/docs/stable/elixir/Application.html
  # for more information on OTP Applications
  def start(_type, _args) do
    import Supervisor.Spec, warn: false

    children = [
<<<<<<< HEAD
      # Start the endpoint when the application starts
      supervisor(EvercamMedia.Endpoint, []),
      # Start the Ecto repository
      # worker(EvercamMedia.Repo, []),
      # Here you could define other workers and supervisors as children
      # worker(EvercamMedia.Worker, [arg1, arg2, arg3]),
=======
      supervisor(EvercamMedia.Worker.Supervisor, []),
      supervisor(EvercamMedia.Endpoint, []),
>>>>>>> a842c3bd
    ]

    # See http://elixir-lang.org/docs/stable/elixir/Supervisor.html
    # for other strategies and supported options
    opts = [strategy: :one_for_one, name: EvercamMedia.Supervisor]
    Supervisor.start_link(children, opts)
  end

  # Tell Phoenix to update the endpoint configuration
  # whenever the application is updated.
  def config_change(changed, _new, removed) do
    EvercamMedia.Endpoint.config_change(changed, removed)
    :ok
  end
end<|MERGE_RESOLUTION|>--- conflicted
+++ resolved
@@ -7,17 +7,8 @@
     import Supervisor.Spec, warn: false
 
     children = [
-<<<<<<< HEAD
-      # Start the endpoint when the application starts
-      supervisor(EvercamMedia.Endpoint, []),
-      # Start the Ecto repository
-      # worker(EvercamMedia.Repo, []),
-      # Here you could define other workers and supervisors as children
-      # worker(EvercamMedia.Worker, [arg1, arg2, arg3]),
-=======
       supervisor(EvercamMedia.Worker.Supervisor, []),
       supervisor(EvercamMedia.Endpoint, []),
->>>>>>> a842c3bd
     ]
 
     # See http://elixir-lang.org/docs/stable/elixir/Supervisor.html

--- conflicted
+++ resolved
@@ -20,11 +20,7 @@
       args = Dict.put(args, :initial_sleep, 0)
     end
     if scheduled?(args[:schedule], args[:timezone]) do
-<<<<<<< HEAD
-      Task.async(fn -> check_camera(args) end) |> Task.await(:infinity)
-=======
       Task.start(fn -> check_camera(args) end)
->>>>>>> 56e343ba
     end
     loop(args)
   end
